sudo: required
services:
  - docker

language: cpp
os:
  - linux
  - osx

compiler:
  - clang
  - gcc

env:
    global:
      - ENCRYPTION_LABEL="8f886150b5ec"
      - SFTP_UPLOAD_SOURCE="True"
      - TARBALL_EXTRA_ARGS="--exclude=doc/www --exclude=doc/sphinx"
    matrix:
      - PACK=none
      - PACK=source
      - PACK=coverage
      - OS=el DIST=6 PACK=rpm
      - OS=el DIST=7 PACK=rpm
      - OS=fedora DIST=23 PACK=rpm
      - OS=fedora DIST=24 PACK=rpm
      - OS=fedora DIST=25 PACK=rpm
      - OS=fedora DIST=rawhide PACK=rpm
      - OS=ubuntu DIST=trusty PACK=deb
      - OS=ubuntu DIST=precise PACK=deb
      - OS=ubuntu DIST=xenial PACK=deb
      - OS=ubuntu DIST=yakkety PACK=deb
      - OS=debian DIST=jessie PACK=deb
      - OS=debian DIST=wheezy PACK=deb
      - OS=debian DIST=stretch PACK=deb
      - OS=debian DIST=sid PACK=deb

matrix:
    allow_failures:
<<<<<<< HEAD
      - env: PACK=source
      - env: PACK=coverage
      - env: OS=el DIST=6 PACK=rpm
      - env: OS=el DIST=7 PACK=rpm
      - env: OS=fedora DIST=23 PACK=rpm
      - env: OS=fedora DIST=24 PACK=rpm
      - env: OS=fedora DIST=25 PACK=rpm
=======
#      - env: PACK=source
#      - env: OS=el DIST=6 PACK=rpm
#      - env: OS=el DIST=7 PACK=rpm
#      - env: OS=fedora DIST=23 PACK=rpm
#      - env: OS=fedora DIST=24 PACK=rpm
#      - env: OS=fedora DIST=25 PACK=rpm
>>>>>>> 3de90cf5
      - env: OS=fedora DIST=rawhide PACK=rpm
#      - env: OS=ubuntu DIST=precise PACK=deb
#      - env: OS=ubuntu DIST=trusty PACK=deb
#      - env: OS=ubuntu DIST=xenial PACK=deb
#      - env: OS=ubuntu DIST=yakkety PACK=deb
#      - env: OS=debian DIST=wheezy PACK=deb
#      - env: OS=debian DIST=jessie PACK=deb
#      - env: OS=debian DIST=stretch PACK=deb
      - env: OS=debian DIST=sid PACK=deb
      - env: PACK=none
        os: osx

    exclude:
      - env: PACK=coverage
        compiler: clang
      - env: OS=el DIST=6 PACK=rpm
        compiler: clang
      - env: OS=el DIST=7 PACK=rpm
        compiler: clang
      - env: OS=fedora DIST=23 PACK=rpm
        compiler: clang
      - env: OS=fedora DIST=24 PACK=rpm
        compiler: clang
      - env: OS=fedora DIST=25 PACK=rpm
        compiler: clang
      - env: OS=fedora DIST=rawhide PACK=rpm
        compiler: clang
      - env: OS=ubuntu DIST=precise PACK=deb
        compiler: clang
      - env: OS=ubuntu DIST=trusty PACK=deb
        compiler: clang
      - env: OS=ubuntu DIST=xenial PACK=deb
        compiler: clang
      - env: OS=ubuntu DIST=yakkety PACK=deb
        compiler: clang
      - env: OS=debian DIST=wheezy PACK=deb
        compiler: clang
      - env: OS=debian DIST=jessie PACK=deb
        compiler: clang
      - env: OS=debian DIST=stretch PACK=deb
        compiler: clang
      - env: OS=debian DIST=sid PACK=deb
        compiler: clang
      - env: PACK=coverage
        os: osx
      - env: PACK=source
        compiler: clang
      - env: PACK=source
        os: osx
      - env: OS=el DIST=6 PACK=rpm
        os: osx
      - env: OS=el DIST=7 PACK=rpm
        os: osx
      - env: OS=fedora DIST=23 PACK=rpm
        os: osx
      - env: OS=fedora DIST=24 PACK=rpm
        os: osx
      - env: OS=fedora DIST=25 PACK=rpm
        os: osx
      - env: OS=fedora DIST=rawhide PACK=rpm
        os: osx
      - env: OS=ubuntu DIST=precise PACK=deb
        os: osx
      - env: OS=ubuntu DIST=trusty PACK=deb
        os: osx
      - env: OS=ubuntu DIST=xenial PACK=deb
        os: osx
      - env: OS=ubuntu DIST=yakkety PACK=deb
        os: osx
      - env: OS=debian DIST=wheezy PACK=deb
        os: osx
      - env: OS=debian DIST=jessie PACK=deb
        os: osx
      - env: OS=debian DIST=stretch PACK=deb
        os: osx
      - env: OS=debian DIST=sid PACK=deb
        os: osx
      - os: osx
        compiler: gcc

script:
  - git clone https://github.com/tarantool/build.git
  - ./build/pack/travis.sh

notifications:
  email:
    recipients:
      - build@tarantool.org
    on_success: change
    on_failure: always

git:
  depth: 500<|MERGE_RESOLUTION|>--- conflicted
+++ resolved
@@ -15,7 +15,6 @@
     global:
       - ENCRYPTION_LABEL="8f886150b5ec"
       - SFTP_UPLOAD_SOURCE="True"
-      - TARBALL_EXTRA_ARGS="--exclude=doc/www --exclude=doc/sphinx"
     matrix:
       - PACK=none
       - PACK=source
@@ -37,22 +36,12 @@
 
 matrix:
     allow_failures:
-<<<<<<< HEAD
-      - env: PACK=source
-      - env: PACK=coverage
-      - env: OS=el DIST=6 PACK=rpm
-      - env: OS=el DIST=7 PACK=rpm
-      - env: OS=fedora DIST=23 PACK=rpm
-      - env: OS=fedora DIST=24 PACK=rpm
-      - env: OS=fedora DIST=25 PACK=rpm
-=======
 #      - env: PACK=source
 #      - env: OS=el DIST=6 PACK=rpm
 #      - env: OS=el DIST=7 PACK=rpm
 #      - env: OS=fedora DIST=23 PACK=rpm
 #      - env: OS=fedora DIST=24 PACK=rpm
 #      - env: OS=fedora DIST=25 PACK=rpm
->>>>>>> 3de90cf5
       - env: OS=fedora DIST=rawhide PACK=rpm
 #      - env: OS=ubuntu DIST=precise PACK=deb
 #      - env: OS=ubuntu DIST=trusty PACK=deb
