sudo: required
services:
  - docker

language: cpp
os:
  - linux
  - osx

compiler:
  - clang
  - gcc

cache:
    directories:
      - $HOME/.cache

git:
    depth: 100500

env:
    global:
<<<<<<< HEAD
      - ENCRYPTION_LABEL="8f886150b5ec"
      - SFTP_UPLOAD_SOURCE="True"
    matrix:
      - PACK=none
      - PACK=source
      - PACK=coverage
      - OS=el DIST=6 PACK=rpm
      - OS=el DIST=7 PACK=rpm
      - OS=fedora DIST=24 PACK=rpm
      - OS=fedora DIST=25 PACK=rpm
      - OS=fedora DIST=rawhide PACK=rpm
      - OS=ubuntu DIST=trusty PACK=deb
      - OS=ubuntu DIST=precise PACK=deb
      - OS=ubuntu DIST=xenial PACK=deb
      - OS=ubuntu DIST=yakkety PACK=deb
      - OS=debian DIST=jessie PACK=deb
      - OS=debian DIST=wheezy PACK=deb
      - OS=debian DIST=stretch PACK=deb
      - OS=debian DIST=sid PACK=deb
      - OS=rumprun DIST=hw PACK=rumprun

matrix:
    allow_failures:
#      - env: PACK=source
#      - env: OS=el DIST=6 PACK=rpm
#      - env: OS=el DIST=7 PACK=rpm
#      - env: OS=fedora DIST=24 PACK=rpm
#      - env: OS=fedora DIST=25 PACK=rpm
      - env: OS=fedora DIST=rawhide PACK=rpm
      - env: OS=ubuntu DIST=precise PACK=deb
#      - env: OS=ubuntu DIST=trusty PACK=deb
#      - env: OS=ubuntu DIST=xenial PACK=deb
#      - env: OS=ubuntu DIST=yakkety PACK=deb
      - env: OS=debian DIST=wheezy PACK=deb
#      - env: OS=debian DIST=jessie PACK=deb
#      - env: OS=debian DIST=stretch PACK=deb
      - env: OS=debian DIST=sid PACK=deb
      - env: OS=rumprun DIST=hw PACK=rumprun
      - env: PACK=none
        os: osx

    exclude:
      - env: PACK=coverage
        compiler: clang
      - env: OS=el DIST=6 PACK=rpm
        compiler: clang
      - env: OS=el DIST=7 PACK=rpm
        compiler: clang
      - env: OS=fedora DIST=24 PACK=rpm
=======
      - TARBALL_EXTRA_ARGS="--exclude=doc/www --exclude=doc/sphinx"
      - PACKAGECLOUD_REPO=1_6
    matrix:
      - TARGET=source
      - TARGET=test
      - OS=el DIST=6
      - OS=el DIST=7
      - OS=fedora DIST=24
      - OS=fedora DIST=25
      - OS=ubuntu DIST=precise
      - OS=ubuntu DIST=trusty
      - OS=ubuntu DIST=xenial
      - OS=ubuntu DIST=yakkety
      - OS=debian DIST=wheezy
      - OS=debian DIST=jessie
      - OS=debian DIST=stretch

matrix:
    allow_failures:
#      - env: OS=el DIST=6
#      - env: OS=el DIST=7
#      - env: OS=fedora DIST=24
#      - env: OS=fedora DIST=25
#      - env: OS=ubuntu DIST=precise
#      - env: OS=ubuntu DIST=trusty
#      - env: OS=ubuntu DIST=xenial
#      - env: OS=ubuntu DIST=yakkety
#      - env: OS=debian DIST=wheezy
#      - env: OS=debian DIST=jessie
#      - env: OS=debian DIST=stretch
    exclude:
      - env: OS=el DIST=6
>>>>>>> 0748532a
        compiler: clang
      - env: OS=el DIST=7
        compiler: clang
      - env: OS=fedora DIST=24
        compiler: clang
      - env: OS=fedora DIST=25
        compiler: clang
      - env: OS=ubuntu DIST=precise
        compiler: clang
      - env: OS=ubuntu DIST=trusty
        compiler: clang
      - env: OS=ubuntu DIST=xenial
        compiler: clang
      - env: OS=ubuntu DIST=yakkety
        compiler: clang
      - env: OS=debian DIST=wheezy
        compiler: clang
      - env: OS=debian DIST=jessie
        compiler: clang
      - env: OS=debian DIST=stretch
        compiler: clang
<<<<<<< HEAD
      - env: OS=rumprun DIST=hw PACK=rumprun
        compiler: clang
      - env: PACK=coverage
        os: osx
      - env: PACK=source
        compiler: clang
      - env: PACK=source
        os: osx
      - env: OS=el DIST=6 PACK=rpm
=======
      - env: TARGET=source
        compiler: clang
      - env: OS=el DIST=6
>>>>>>> 0748532a
        os: osx
      - env: OS=el DIST=7
        os: osx
      - env: OS=fedora DIST=24
        os: osx
      - env: OS=fedora DIST=25
        os: osx
      - env: OS=ubuntu DIST=precise
        os: osx
      - env: OS=ubuntu DIST=trusty
        os: osx
      - env: OS=ubuntu DIST=xenial
        os: osx
      - env: OS=ubuntu DIST=yakkety
        os: osx
      - env: OS=debian DIST=wheezy
        os: osx
      - env: OS=debian DIST=jessie
        os: osx
      - env: OS=debian DIST=stretch
        os: osx
      - env: TARGET=source
        os: osx
      - env: OS=rumprun DIST=hw PACK=rumprun
        os: osx
      - os: osx
        compiler: gcc

script:
  - make -f .travis.mk ${TARGET}

before_deploy:
  - ls -l build/

deploy:
  # Deploy packages to PackageCloud
  - provider: packagecloud
    username: "${PACKAGECLOUD_USER}"
    repository: "${PACKAGECLOUD_REPO}"
    token: "${PACKAGECLOUD_TOKEN}"
    dist: "${OS}/${DIST}"
    package_glob: build/*.{rpm,deb,dsc}
    skip_cleanup: true
    on:
      branch: "1.6"
      condition: -n "${OS}" && -n "${DIST}" && -n "${PACKAGECLOUD_TOKEN}"
  # Deploy sources to SFTP
  - provider: script
    script: ./packpack/tools/sftp ${TRAVIS_BRANCH}/src build/*.tar.gz
    skip_cleanup: true
    on:
      branch: "1.6"
      condition: "x${TARGET} = xsource"

notifications:
  email:
    recipients:
      - build@tarantool.org
    on_success: change
    on_failure: always<|MERGE_RESOLUTION|>--- conflicted
+++ resolved
@@ -20,59 +20,7 @@
 
 env:
     global:
-<<<<<<< HEAD
-      - ENCRYPTION_LABEL="8f886150b5ec"
-      - SFTP_UPLOAD_SOURCE="True"
-    matrix:
-      - PACK=none
-      - PACK=source
-      - PACK=coverage
-      - OS=el DIST=6 PACK=rpm
-      - OS=el DIST=7 PACK=rpm
-      - OS=fedora DIST=24 PACK=rpm
-      - OS=fedora DIST=25 PACK=rpm
-      - OS=fedora DIST=rawhide PACK=rpm
-      - OS=ubuntu DIST=trusty PACK=deb
-      - OS=ubuntu DIST=precise PACK=deb
-      - OS=ubuntu DIST=xenial PACK=deb
-      - OS=ubuntu DIST=yakkety PACK=deb
-      - OS=debian DIST=jessie PACK=deb
-      - OS=debian DIST=wheezy PACK=deb
-      - OS=debian DIST=stretch PACK=deb
-      - OS=debian DIST=sid PACK=deb
-      - OS=rumprun DIST=hw PACK=rumprun
-
-matrix:
-    allow_failures:
-#      - env: PACK=source
-#      - env: OS=el DIST=6 PACK=rpm
-#      - env: OS=el DIST=7 PACK=rpm
-#      - env: OS=fedora DIST=24 PACK=rpm
-#      - env: OS=fedora DIST=25 PACK=rpm
-      - env: OS=fedora DIST=rawhide PACK=rpm
-      - env: OS=ubuntu DIST=precise PACK=deb
-#      - env: OS=ubuntu DIST=trusty PACK=deb
-#      - env: OS=ubuntu DIST=xenial PACK=deb
-#      - env: OS=ubuntu DIST=yakkety PACK=deb
-      - env: OS=debian DIST=wheezy PACK=deb
-#      - env: OS=debian DIST=jessie PACK=deb
-#      - env: OS=debian DIST=stretch PACK=deb
-      - env: OS=debian DIST=sid PACK=deb
-      - env: OS=rumprun DIST=hw PACK=rumprun
-      - env: PACK=none
-        os: osx
-
-    exclude:
-      - env: PACK=coverage
-        compiler: clang
-      - env: OS=el DIST=6 PACK=rpm
-        compiler: clang
-      - env: OS=el DIST=7 PACK=rpm
-        compiler: clang
-      - env: OS=fedora DIST=24 PACK=rpm
-=======
-      - TARBALL_EXTRA_ARGS="--exclude=doc/www --exclude=doc/sphinx"
-      - PACKAGECLOUD_REPO=1_6
+      - PACKAGECLOUD_REPO=1_7
     matrix:
       - TARGET=source
       - TARGET=test
@@ -103,7 +51,6 @@
 #      - env: OS=debian DIST=stretch
     exclude:
       - env: OS=el DIST=6
->>>>>>> 0748532a
         compiler: clang
       - env: OS=el DIST=7
         compiler: clang
@@ -125,21 +72,9 @@
         compiler: clang
       - env: OS=debian DIST=stretch
         compiler: clang
-<<<<<<< HEAD
-      - env: OS=rumprun DIST=hw PACK=rumprun
-        compiler: clang
-      - env: PACK=coverage
-        os: osx
-      - env: PACK=source
-        compiler: clang
-      - env: PACK=source
-        os: osx
-      - env: OS=el DIST=6 PACK=rpm
-=======
       - env: TARGET=source
         compiler: clang
       - env: OS=el DIST=6
->>>>>>> 0748532a
         os: osx
       - env: OS=el DIST=7
         os: osx
@@ -163,8 +98,6 @@
         os: osx
       - env: TARGET=source
         os: osx
-      - env: OS=rumprun DIST=hw PACK=rumprun
-        os: osx
       - os: osx
         compiler: gcc
 
@@ -184,14 +117,14 @@
     package_glob: build/*.{rpm,deb,dsc}
     skip_cleanup: true
     on:
-      branch: "1.6"
+      branch: "1.7"
       condition: -n "${OS}" && -n "${DIST}" && -n "${PACKAGECLOUD_TOKEN}"
   # Deploy sources to SFTP
   - provider: script
     script: ./packpack/tools/sftp ${TRAVIS_BRANCH}/src build/*.tar.gz
     skip_cleanup: true
     on:
-      branch: "1.6"
+      branch: "1.7"
       condition: "x${TARGET} = xsource"
 
 notifications:
