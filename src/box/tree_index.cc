/*
 * Redistribution and use in source and binary forms, with or
 * without modification, are permitted provided that the following
 * conditions are met:
 *
 * 1. Redistributions of source code must retain the above
 *    copyright notice, this list of conditions and the
 *    following disclaimer.
 *
 * 2. Redistributions in binary form must reproduce the above
 *    copyright notice, this list of conditions and the following
 *    disclaimer in the documentation and/or other materials
 *    provided with the distribution.
 *
 * THIS SOFTWARE IS PROVIDED BY <COPYRIGHT HOLDER> ``AS IS'' AND
 * ANY EXPRESS OR IMPLIED WARRANTIES, INCLUDING, BUT NOT LIMITED
 * TO, THE IMPLIED WARRANTIES OF MERCHANTABILITY AND FITNESS FOR
 * A PARTICULAR PURPOSE ARE DISCLAIMED. IN NO EVENT SHALL
 * <COPYRIGHT HOLDER> OR CONTRIBUTORS BE LIABLE FOR ANY DIRECT,
 * INDIRECT, INCIDENTAL, SPECIAL, EXEMPLARY, OR CONSEQUENTIAL
 * DAMAGES (INCLUDING, BUT NOT LIMITED TO, PROCUREMENT OF
 * SUBSTITUTE GOODS OR SERVICES; LOSS OF USE, DATA, OR PROFITS; OR
 * BUSINESS INTERRUPTION) HOWEVER CAUSED AND ON ANY THEORY OF
 * LIABILITY, WHETHER IN CONTRACT, STRICT LIABILITY, OR TORT
 * (INCLUDING NEGLIGENCE OR OTHERWISE) ARISING IN ANY WAY OUT OF
 * THE USE OF THIS SOFTWARE, EVEN IF ADVISED OF THE POSSIBILITY OF
 * SUCH DAMAGE.
 */
#include "tree_index.h"
#include "tuple.h"
#include "space.h"
#include "exception.h"
#include "errinj.h"

/* {{{ Utilities. *************************************************/

struct sptree_index_key_data
{
	const char *key;
	uint32_t part_count;
};

static inline struct tuple *
sptree_index_unfold(const void *node)
{
	return node ? *(struct tuple **) node : NULL;
}

static int
sptree_index_node_compare(const void *node_a, const void *node_b, void *arg)
{
	struct key_def *key_def = (struct key_def *) arg;
	const struct tuple *tuple_a = *(const struct tuple **) node_a;
	const struct tuple *tuple_b = *(const struct tuple **) node_b;

	return tuple_compare(tuple_a, tuple_b, key_def);
}

static int
sptree_index_node_compare_dup(const void *node_a, const void *node_b,
			      void *arg)
{
	struct key_def *key_def = (struct key_def *) arg;
	const struct tuple *tuple_a = *(const struct tuple **) node_a;
	const struct tuple *tuple_b = *(const struct tuple **) node_b;

	return tuple_compare_dup(tuple_a, tuple_b, key_def);
}

static int
sptree_index_node_compare_with_key(const void *key, const void *node,
				   void *arg)
{
	struct key_def *key_def = (struct key_def *) arg;
	const struct sptree_index_key_data *key_data =
			(const struct sptree_index_key_data *) key;
	const struct tuple *tuple = *(const struct tuple **) node;

	/* the result is inverted because arguments are swapped */
	return -tuple_compare_with_key(tuple, key_data->key,
				       key_data->part_count, key_def);
}

#ifndef NDEBUG
void *
realloc_inject(void *ptr, size_t size)
{
	if (size)
		ERROR_INJECT(ERRINJ_TREE_ALLOC, return 0);
	return realloc(ptr, size);
}
#endif

/* {{{ TreeIndex Iterators ****************************************/

struct tree_iterator {
	struct iterator base;
	struct key_def *key_def;
	sptree_index_compare compare;
	struct sptree_index_iterator *iter;
	struct sptree_index_key_data key_data;
};

static void
tree_iterator_free(struct iterator *iterator);

static inline struct tree_iterator *
tree_iterator(struct iterator *it)
{
	assert(it->free == tree_iterator_free);
	return (struct tree_iterator *) it;
}

static void
tree_iterator_free(struct iterator *iterator)
{
	struct tree_iterator *it = tree_iterator(iterator);
	if (it->iter)
		sptree_index_iterator_free(it->iter);
	free(it);
}

static struct tuple *
tree_iterator_ge(struct iterator *iterator)
{
	struct tree_iterator *it = tree_iterator(iterator);
	void *node = sptree_index_iterator_next(it->iter);
	return sptree_index_unfold(node);
}

static struct tuple *
tree_iterator_le(struct iterator *iterator)
{
	struct tree_iterator *it = tree_iterator(iterator);
	void *node = sptree_index_iterator_reverse_next(it->iter);
	return sptree_index_unfold(node);
}

static struct tuple *
tree_iterator_eq(struct iterator *iterator)
{
	struct tree_iterator *it = tree_iterator(iterator);

	void *node = sptree_index_iterator_next(it->iter);
	if (node && it->compare(&it->key_data, node, it->key_def) == 0)
		return *(struct tuple **) node;

	return NULL;
}

static struct tuple *
tree_iterator_req(struct iterator *iterator)
{
	struct tree_iterator *it = tree_iterator(iterator);

	void *node = sptree_index_iterator_reverse_next(it->iter);
	if (node && it->compare(&it->key_data, node, it->key_def) == 0)
		return *(struct tuple **) node;

	return NULL;
}

static struct tuple *
tree_iterator_lt(struct iterator *iterator)
{
	struct tree_iterator *it = tree_iterator(iterator);

	void *node ;
	while ((node = sptree_index_iterator_reverse_next(it->iter)) != NULL) {
		if (it->compare(&it->key_data, node, it->key_def) != 0) {
			it->base.next = tree_iterator_le;
			return *(struct tuple **) node;
		}
	}

	return NULL;
}

static struct tuple *
tree_iterator_gt(struct iterator *iterator)
{
	struct tree_iterator *it = tree_iterator(iterator);

	void *node;
	while ((node = sptree_index_iterator_next(it->iter)) != NULL) {
		if (it->compare(&it->key_data, node, it->key_def) != 0) {
			it->base.next = tree_iterator_ge;
			return *(struct tuple **) node;
		}
	}

	return NULL;
}

/* }}} */

/* {{{ TreeIndex  **********************************************************/

TreeIndex::TreeIndex(struct key_def *key_def)
	: Index(key_def)
{
	memset(&tree, 0, sizeof tree);
}

TreeIndex::~TreeIndex()
{
	sptree_index_destroy(&tree);
}

size_t
TreeIndex::size() const
{
	return tree.size;
}

size_t
TreeIndex::memsize() const
{
        return tree.size * (8 + sizeof(struct tuple *));
}

struct tuple *
TreeIndex::min() const
{
	void *node = sptree_index_first(&tree);
	return sptree_index_unfold(node);
}

struct tuple *
TreeIndex::max() const
{
	void *node = sptree_index_last(&tree);
	return sptree_index_unfold(node);
}

struct tuple *
TreeIndex::random(uint32_t rnd) const
{
	void *node = sptree_index_random(&tree, rnd);
	return sptree_index_unfold(node);
}

struct tuple *
TreeIndex::findByKey(const char *key, uint32_t part_count) const
{
	assert(key_def->is_unique && part_count == key_def->part_count);

	struct sptree_index_key_data key_data;
	key_data.key = key;
	key_data.part_count = part_count;
	void *node = sptree_index_find(&tree, &key_data);
	return sptree_index_unfold(node);
}

struct tuple *
TreeIndex::replace(struct tuple *old_tuple, struct tuple *new_tuple,
		   enum dup_replace_mode mode)
{
	uint32_t errcode;

	if (new_tuple) {
		struct tuple *dup_tuple = NULL;
		void *p_dup_node = &dup_tuple;

		/* Try to optimistically replace the new_tuple. */
<<<<<<< HEAD
		sptree_index_replace(&tree, &new_tuple, &p_dup_node);
=======
		int tree_res = sptree_index_replace(&tree, &new_node,
						    (void **) &p_dup_node);

		if (tree_res) {
			tnt_raise(ClientError, ER_MEMORY_ISSUE, tree_res,
				  "TreeIndex", "replace");
		}
>>>>>>> d6f2bc78

		errcode = replace_check_dup(old_tuple, dup_tuple, mode);

		if (errcode) {
			sptree_index_delete(&tree, &new_tuple);
			if (dup_tuple)
				sptree_index_replace(&tree, &dup_tuple, NULL);
			tnt_raise(ClientError, errcode, index_id(this));
		}
		if (dup_tuple)
			return dup_tuple;
	}
	if (old_tuple) {
		sptree_index_delete(&tree, &old_tuple);
	}
	return old_tuple;
}

struct iterator *
TreeIndex::allocIterator() const
{
	struct tree_iterator *it = (struct tree_iterator *)
			calloc(1, sizeof(*it));
	if (it == NULL) {
		tnt_raise(ClientError, ER_MEMORY_ISSUE,
			  sizeof(struct tree_iterator),
			  "TreeIndex", "iterator");
	}

	it->key_def = key_def;
	it->compare = tree.compare;
	it->base.free = tree_iterator_free;
	return (struct iterator *) it;
}

void
TreeIndex::initIterator(struct iterator *iterator, enum iterator_type type,
			const char *key, uint32_t part_count) const
{
	assert(key != NULL || part_count == 0);
	struct tree_iterator *it = tree_iterator(iterator);

	if (part_count == 0) {
		/*
		 * If no key is specified, downgrade equality
		 * iterators to a full range.
		 */
		type = iterator_type_is_reverse(type) ? ITER_LE : ITER_GE;
		key = NULL;
	}
	it->key_data.key = key;
	it->key_data.part_count = part_count;

	if (iterator_type_is_reverse(type)) {
		int r = sptree_index_iterator_reverse_init_set(&tree,
				&it->iter, &it->key_data);
		if (r)
			tnt_raise(ClientError, ER_MEMORY_ISSUE,
				  r, "TreeIndex", "init iterator");
	} else {
		int r = sptree_index_iterator_init_set(&tree,
				&it->iter, &it->key_data);
		if (r)
			tnt_raise(ClientError, ER_MEMORY_ISSUE,
				  r, "TreeIndex", "init iterator");
	}

	switch (type) {
	case ITER_EQ:
		it->base.next = tree_iterator_eq;
		break;
	case ITER_REQ:
		it->base.next = tree_iterator_req;
		break;
	case ITER_ALL:
	case ITER_GE:
		it->base.next = tree_iterator_ge;
		break;
	case ITER_GT:
		it->base.next = tree_iterator_gt;
		break;
	case ITER_LE:
		it->base.next = tree_iterator_le;
		break;
	case ITER_LT:
		it->base.next = tree_iterator_lt;
		break;
	default:
		tnt_raise(ClientError, ER_UNSUPPORTED,
			  "Tree index", "requested iterator type");
	}
}

void
TreeIndex::beginBuild()
{
	tree.size = 0;
	tree.max_size = 0;
	tree.members = NULL;
}

void
TreeIndex::reserve(uint32_t size_hint)
{
	assert(size_hint >= tree.size);
	size_hint = MAX(size_hint, SPTREE_MIN_SIZE);
	size_t sz = size_hint * sizeof(struct tuple *);
	void *members = realloc(tree.members, sz);
	if (members == NULL) {
		tnt_raise(ClientError, ER_MEMORY_ISSUE, sz,
			  "TreeIndex::reserve()", "malloc");
	}
	tree.members = members;
	tree.max_size = size_hint;
}

void
TreeIndex::buildNext(struct tuple *tuple)
{
<<<<<<< HEAD
	if (tree.size >= tree.max_size)
		reserve(tree.max_size * 2);
=======
	if (tree.size == tree.max_size) {
		tree.max_size = MAX(tree.max_size * 2, 64);

		size_t sz = tree.max_size * sizeof(struct sptree_index_node);
		tree.members = realloc(tree.members, sz);
		if (tree.members == NULL) {
			panic("malloc(): failed to allocate %" PRI_SZ " bytes",
			      sz);
		}
	}
>>>>>>> d6f2bc78

	struct tuple **node = (struct tuple **) tree.members + tree.size;
	*node = tuple;
	tree.size++;
}

void
TreeIndex::endBuild()
{
	uint32_t n_tuples = tree.size;
<<<<<<< HEAD
=======
	uint32_t estimated_tuples = tree.max_size;
	void *nodes = tree.members;

	int tree_res =
	sptree_index_init(&tree, sizeof(struct sptree_index_node),
			  nodes, n_tuples, estimated_tuples,
			  sptree_index_node_compare_with_key,
			  sptree_index_node_compare,
			  this);
	if (tree_res) {
		panic("tree_init: failed to allocate %d bytes", tree_res);
	}
}

void
TreeIndex::build(Index *pk)
{
	uint32_t n_tuples = pk->size();
	uint32_t estimated_tuples = n_tuples * 1.2;

	void *nodes = NULL;
	if (n_tuples) {
		/*
		 * Allocate a little extra to avoid
		 * unnecessary realloc() when more data is
		 * inserted.
		*/
		size_t sz = estimated_tuples * sizeof(struct sptree_index_node);
		nodes = malloc(sz);
		if (nodes == NULL) {
			panic("malloc(): failed to allocate %" PRI_SZ " bytes",
			      sz);
		}
	}

	struct iterator *it = pk->position();
	pk->initIterator(it, ITER_ALL, NULL, 0);

	struct tuple *tuple;

	for (uint32_t i = 0; (tuple = it->next(it)) != NULL; ++i) {
		struct sptree_index_node *node = (struct sptree_index_node *)
				nodes + i;
		sptree_index_fold(node, tuple);
	}
>>>>>>> d6f2bc78

	if (n_tuples) {
		say_info("Sorting %" PRIu32 " keys in %s index %" PRIu32 "...",
			 n_tuples, index_type_strs[key_def->type], index_id(this));
	}
	uint32_t estimated_tuples = tree.max_size;
	void *nodes = tree.members;

	/* If n_tuples == 0 then estimated_tuples = 0, elem == NULL, tree is empty */
<<<<<<< HEAD
	sptree_index_init(&tree, sizeof(struct tuple *),
=======
	int tree_res =
	sptree_index_init(&tree, sizeof(struct sptree_index_node),
>>>>>>> d6f2bc78
			  nodes, n_tuples, estimated_tuples,
			  sptree_index_node_compare_with_key,
			  key_def->is_unique ? sptree_index_node_compare
					     : sptree_index_node_compare_dup,
<<<<<<< HEAD
			  key_def);
}
=======
			  this);
	if (tree_res) {
		panic("tree_init: failed to allocate %d bytes", tree_res);
	}
}
>>>>>>> d6f2bc78
<|MERGE_RESOLUTION|>--- conflicted
+++ resolved
@@ -263,17 +263,12 @@
 		void *p_dup_node = &dup_tuple;
 
 		/* Try to optimistically replace the new_tuple. */
-<<<<<<< HEAD
+		int tree_res =
 		sptree_index_replace(&tree, &new_tuple, &p_dup_node);
-=======
-		int tree_res = sptree_index_replace(&tree, &new_node,
-						    (void **) &p_dup_node);
-
 		if (tree_res) {
 			tnt_raise(ClientError, ER_MEMORY_ISSUE, tree_res,
 				  "TreeIndex", "replace");
 		}
->>>>>>> d6f2bc78
 
 		errcode = replace_check_dup(old_tuple, dup_tuple, mode);
 
@@ -393,21 +388,8 @@
 void
 TreeIndex::buildNext(struct tuple *tuple)
 {
-<<<<<<< HEAD
 	if (tree.size >= tree.max_size)
 		reserve(tree.max_size * 2);
-=======
-	if (tree.size == tree.max_size) {
-		tree.max_size = MAX(tree.max_size * 2, 64);
-
-		size_t sz = tree.max_size * sizeof(struct sptree_index_node);
-		tree.members = realloc(tree.members, sz);
-		if (tree.members == NULL) {
-			panic("malloc(): failed to allocate %" PRI_SZ " bytes",
-			      sz);
-		}
-	}
->>>>>>> d6f2bc78
 
 	struct tuple **node = (struct tuple **) tree.members + tree.size;
 	*node = tuple;
@@ -418,54 +400,6 @@
 TreeIndex::endBuild()
 {
 	uint32_t n_tuples = tree.size;
-<<<<<<< HEAD
-=======
-	uint32_t estimated_tuples = tree.max_size;
-	void *nodes = tree.members;
-
-	int tree_res =
-	sptree_index_init(&tree, sizeof(struct sptree_index_node),
-			  nodes, n_tuples, estimated_tuples,
-			  sptree_index_node_compare_with_key,
-			  sptree_index_node_compare,
-			  this);
-	if (tree_res) {
-		panic("tree_init: failed to allocate %d bytes", tree_res);
-	}
-}
-
-void
-TreeIndex::build(Index *pk)
-{
-	uint32_t n_tuples = pk->size();
-	uint32_t estimated_tuples = n_tuples * 1.2;
-
-	void *nodes = NULL;
-	if (n_tuples) {
-		/*
-		 * Allocate a little extra to avoid
-		 * unnecessary realloc() when more data is
-		 * inserted.
-		*/
-		size_t sz = estimated_tuples * sizeof(struct sptree_index_node);
-		nodes = malloc(sz);
-		if (nodes == NULL) {
-			panic("malloc(): failed to allocate %" PRI_SZ " bytes",
-			      sz);
-		}
-	}
-
-	struct iterator *it = pk->position();
-	pk->initIterator(it, ITER_ALL, NULL, 0);
-
-	struct tuple *tuple;
-
-	for (uint32_t i = 0; (tuple = it->next(it)) != NULL; ++i) {
-		struct sptree_index_node *node = (struct sptree_index_node *)
-				nodes + i;
-		sptree_index_fold(node, tuple);
-	}
->>>>>>> d6f2bc78
 
 	if (n_tuples) {
 		say_info("Sorting %" PRIu32 " keys in %s index %" PRIu32 "...",
@@ -475,23 +409,14 @@
 	void *nodes = tree.members;
 
 	/* If n_tuples == 0 then estimated_tuples = 0, elem == NULL, tree is empty */
-<<<<<<< HEAD
+	int tree_res =
 	sptree_index_init(&tree, sizeof(struct tuple *),
-=======
-	int tree_res =
-	sptree_index_init(&tree, sizeof(struct sptree_index_node),
->>>>>>> d6f2bc78
 			  nodes, n_tuples, estimated_tuples,
 			  sptree_index_node_compare_with_key,
 			  key_def->is_unique ? sptree_index_node_compare
 					     : sptree_index_node_compare_dup,
-<<<<<<< HEAD
 			  key_def);
-}
-=======
-			  this);
 	if (tree_res) {
 		panic("tree_init: failed to allocate %d bytes", tree_res);
 	}
 }
->>>>>>> d6f2bc78
