--- conflicted
+++ resolved
@@ -129,7 +129,6 @@
 	ev_break(loop, EVBREAK_ALL);
 }
 
-<<<<<<< HEAD
 static void
 signal_sigwinch_cb(ev_loop *loop, struct ev_signal *w, int revents)
 {
@@ -140,7 +139,6 @@
 		rl_resize_terminal();
 }
 
-=======
 #if defined(__linux__) && defined(__amd64)
 
 inline void
@@ -181,7 +179,6 @@
 
 #endif /* defined(__linux__) && defined(__amd64) */
 
->>>>>>> 033160ef
 /** Try to log as much as possible before dumping a core.
  *
  * Core files are not aways allowed and it takes an effort to
