--- conflicted
+++ resolved
@@ -296,12 +296,8 @@
 ...
 s:linger(true, 1)
 ---
-<<<<<<< HEAD
 - true
 - 1
-=======
- - 12
->>>>>>> 94a87dd2
 ...
 s:linger()
 ---
@@ -339,11 +335,7 @@
 ...
 s:listen(128)
 ---
-<<<<<<< HEAD
-- true
-=======
- - 7
->>>>>>> 94a87dd2
+- true
 ...
 sc = socket('PF_INET', 'SOCK_STREAM', 'tcp')
 ---
@@ -366,25 +358,17 @@
 ...
 sc:write('Hello, world')
 ---
-- true
+- 12
 ...
 sa, addr = s:accept()
 ---
-<<<<<<< HEAD
-=======
- - 3
->>>>>>> 94a87dd2
 ...
 addr2 = sa:name()
 ---
 ...
 addr2.host == addr.host
 ---
-<<<<<<< HEAD
-- true
-=======
- - 5
->>>>>>> 94a87dd2
+- true
 ...
 addr2.family == addr.family
 ---
@@ -400,27 +384,15 @@
 ...
 sa:read(3)
 ---
-<<<<<<< HEAD
 - orl
-=======
- - 5
->>>>>>> 94a87dd2
 ...
 sc:writable()
 ---
-<<<<<<< HEAD
-- true
-=======
- - 7
->>>>>>> 94a87dd2
+- true
 ...
 sc:write(', again')
 ---
-<<<<<<< HEAD
-- true
-=======
- - 9
->>>>>>> 94a87dd2
+- 7
 ...
 sa:read(8)
 ---
@@ -448,7 +420,7 @@
 ...
 sc:send('abc')
 ---
-- true
+- 3
 ...
 sa:read(3)
 ---
@@ -456,7 +428,7 @@
 ...
 sc:send('Hello')
 ---
-- true
+- 5
 ...
 sa:readable()
 ---
@@ -472,15 +444,15 @@
 ...
 sc:send('Hello')
 ---
-- true
+- 5
 ...
 sc:send(', world')
 ---
-- true
+- 7
 ...
 sc:send("\\nnew line")
 ---
-- true
+- 10
 ...
 sa:read('\\n', 1)
 ---
@@ -500,7 +472,7 @@
 ...
 sc:send('Hello, world')
 ---
-- true
+- 12
 ...
 sa:read(',', 1)
 ---
@@ -595,7 +567,7 @@
 ...
 sa:send('Hello, world')
 ---
-- true
+- 12
 ...
 sc:recv()
 ---
@@ -699,10 +671,6 @@
 --# setopt delimiter ''
 sc = socket('AF_INET', 'SOCK_STREAM', 'tcp')
 ---
-<<<<<<< HEAD
-=======
- - 12
->>>>>>> 94a87dd2
 ...
 json.encode(sc:name())
 ---
@@ -736,7 +704,7 @@
 ...
 sc:sendto('127.0.0.1', 3548, 'Hello, world')
 ---
-- true
+- 12
 ...
 s:readable(10)
 ---
@@ -748,7 +716,7 @@
 ...
 sc:sendto('127.0.0.1', 3548, 'Hello, world, 2')
 ---
-- true
+- 15
 ...
 s:readable(10)
 ---
@@ -793,10 +761,6 @@
 ...
 sc = socket('AF_INET', 'SOCK_DGRAM', 'udp')
 ---
-<<<<<<< HEAD
-=======
- - 12
->>>>>>> 94a87dd2
 ...
 sc:nonblock(true)
 ---
@@ -808,7 +772,7 @@
 ...
 sc:sendto('127.0.0.1', s:name().port, 'Hello, World!')
 ---
-- true
+- 13
 ...
 s:readable(1)
 ---
@@ -823,7 +787,7 @@
 ...
 s:sendto(from.host, from.port, 'Hello, hello!')
 ---
-- true
+- 13
 ...
 sc:readable(1)
 ---
@@ -866,7 +830,7 @@
 ...
 s:write("HEAD / HTTP/1.0\r\nHost: tarantool.org\r\n\r\n")
 ---
-- true
+- 40
 ...
 header = s:read({chunk = 4000, delimiter = {"\n\n", "\r\n\r\n" }}, 1)
 ---
@@ -905,11 +869,7 @@
 ...
 s:listen()
 ---
-<<<<<<< HEAD
-- true
-=======
- - 12
->>>>>>> 94a87dd2
+- true
 ...
 sc, e = socket.tcp_connect('127.0.0.1', port), errno()
 ---
@@ -920,11 +880,7 @@
 ...
 e == 0
 ---
-<<<<<<< HEAD
-- true
-=======
- - 15
->>>>>>> 94a87dd2
+- true
 ...
 sc:close()
 ---
@@ -972,11 +928,7 @@
 ...
 sc:close()
 ---
-<<<<<<< HEAD
-- true
-=======
- - 13
->>>>>>> 94a87dd2
+- true
 ...
 s:close()
 ---
@@ -993,12 +945,8 @@
 ...
 socket.tcp_connect('unix/', path), errno() == errno.ENOENT
 ---
-<<<<<<< HEAD
-- null
-- true
-=======
- - 13
->>>>>>> 94a87dd2
+- null
+- true
 ...
 -- invalid fd
 s = socket('AF_INET', 'SOCK_STREAM', 'tcp')
@@ -1039,11 +987,7 @@
 ...
 serv:setsockopt('SOL_SOCKET', 'SO_REUSEADDR', true)
 ---
-<<<<<<< HEAD
-- true
-=======
- - 40
->>>>>>> 94a87dd2
+- true
 ...
 serv:bind('127.0.0.1', port)
 ---
@@ -1378,7 +1322,7 @@
 ...
 client:write('hi')
 ---
-- true
+- 2
 ...
 client:read(123)
 ---
@@ -1450,10 +1394,6 @@
 --# setopt delimiter ''
 client = socket.tcp_connect('unix/', path)
 ---
-<<<<<<< HEAD
-=======
- - 2
->>>>>>> 94a87dd2
 ...
 buf = client:read({ size = remaining, delimiter = "[\r\n]+"})
 ---
