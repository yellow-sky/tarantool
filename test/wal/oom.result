--# stop server default
--# start server default
box.insert(box.schema.SPACE_ID, 0, 0, 'tweedledum')
---
- [0, 0, 'tweedledum']
...
box.insert(box.schema.INDEX_ID, 0, 0, 'primary', 'hash', 1, 1, 0, 'num')
---
<<<<<<< HEAD
- [0, 0, 'primary', 1752392040, 1, 1, 0, 'num']
=======
 - 4852
>>>>>>> 678e9344
...
space = box.space[0]
---
...
--# setopt delimiter ';'
i = 1;
---
<<<<<<< HEAD
=======
 - 5869
>>>>>>> 678e9344
...
while true do
    space:insert(space:len(), string.rep('test', i))
    i = i + 1
end;
---
- error: Failed to allocate 19436 bytes in slab allocator for tuple
...
space:len();
---
<<<<<<< HEAD
- 4853
=======
 - 6375
>>>>>>> 678e9344
...
i = 1;
---
...
while true do
    space:insert(space:len(), string.rep('test', i))
    i = i + 1
end;
---
- error: Failed to allocate 4095 bytes in slab allocator for tuple
...
space:len();
---
- 5871
...
i = 1;
---
...
while true do
    space:insert(space:len(), string.rep('test', i))
    i = i + 1
end;
---
- error: Failed to allocate 2051 bytes in slab allocator for tuple
...
--# setopt delimiter ''
space:len()
---
- 6378
...
space:select(0, 0)
---
- [0, 1953719668]
...
space:select(0, 5)
---
- [5, 'testtesttesttesttesttest']
...
space:select(0, 9)
---
- [9, 'testtesttesttesttesttesttesttesttesttest']
...
space:select(0, 11)
---
- [11, 'testtesttesttesttesttesttesttesttesttesttesttest']
...
space:select(0, 15)
---
- [15, 'testtesttesttesttesttesttesttesttesttesttesttesttesttesttesttest']
...
-- check that iterators work
i = 0
---
...
t = {}
---
...
--# setopt delimiter ';'
for k,v in space:pairs() do
    table.insert(t, v)
    i = i + 1
    if i == 50 then
        break
    end
end;
---
...
--# setopt delimiter ''
t
---
- - [0, 1953719668]
  - [1, 8391162081565697396]
  - [2, 'testtesttest']
  - [3, 'testtesttesttest']
  - [4, 'testtesttesttesttest']
  - [5, 'testtesttesttesttesttest']
  - [6, 'testtesttesttesttesttesttest']
  - [7, 'testtesttesttesttesttesttesttest']
  - [8, 'testtesttesttesttesttesttesttesttest']
  - [9, 'testtesttesttesttesttesttesttesttesttest']
  - [10, 'testtesttesttesttesttesttesttesttesttesttest']
  - [11, 'testtesttesttesttesttesttesttesttesttesttesttest']
  - [12, 'testtesttesttesttesttesttesttesttesttesttesttesttest']
  - [13, 'testtesttesttesttesttesttesttesttesttesttesttesttesttest']
  - [14, 'testtesttesttesttesttesttesttesttesttesttesttesttesttesttest']
  - [15, 'testtesttesttesttesttesttesttesttesttesttesttesttesttesttesttest']
  - [16, 'testtesttesttesttesttesttesttesttesttesttesttesttesttesttesttesttest']
  - [17, 'testtesttesttesttesttesttesttesttesttesttesttesttesttesttesttesttesttest']
  - [18, 'testtesttesttesttesttesttesttesttesttesttesttesttesttesttesttesttesttesttest']
  - [19, 'testtesttesttesttesttesttesttesttesttesttesttesttesttesttesttesttesttesttesttest']
  - [20, 'testtesttesttesttesttesttesttesttesttesttesttesttesttesttesttesttesttesttesttesttest']
  - [21, 'testtesttesttesttesttesttesttesttesttesttesttesttesttesttesttesttesttesttesttesttesttest']
  - [22, 'testtesttesttesttesttesttesttesttesttesttesttesttesttesttesttesttesttesttesttesttesttesttest']
  - [23, 'testtesttesttesttesttesttesttesttesttesttesttesttesttesttesttesttesttesttesttesttesttesttesttest']
  - [24, 'testtesttesttesttesttesttesttesttesttesttesttesttesttesttesttesttesttesttesttesttesttesttesttesttest']
  - [25, 'testtesttesttesttesttesttesttesttesttesttesttesttesttesttesttesttesttesttesttesttesttesttesttesttesttest']
  - [26, 'testtesttesttesttesttesttesttesttesttesttesttesttesttesttesttesttesttesttesttesttesttesttesttesttesttesttest']
  - [27, 'testtesttesttesttesttesttesttesttesttesttesttesttesttesttesttesttesttesttesttesttesttesttesttesttesttesttesttest']
  - [28, 'testtesttesttesttesttesttesttesttesttesttesttesttesttesttesttesttesttesttesttesttesttesttesttesttesttesttesttesttest']
  - [29, 'testtesttesttesttesttesttesttesttesttesttesttesttesttesttesttesttesttesttesttesttesttesttesttesttesttesttesttesttesttest']
  - [30, 'testtesttesttesttesttesttesttesttesttesttesttesttesttesttesttesttesttesttesttesttesttesttesttesttesttesttesttesttesttesttest']
  - [31, 'testtesttesttesttesttesttesttesttesttesttesttesttesttesttesttesttesttesttesttesttesttesttesttesttesttesttesttesttesttesttesttest']
  - [32, 'testtesttesttesttesttesttesttesttesttesttesttesttesttesttesttesttesttesttesttesttesttesttesttesttesttesttesttesttesttesttesttesttest']
  - [33, 'testtesttesttesttesttesttesttesttesttesttesttesttesttesttesttesttesttesttesttesttesttesttesttesttesttesttesttesttesttesttesttesttesttest']
  - [34, 'testtesttesttesttesttesttesttesttesttesttesttesttesttesttesttesttesttesttesttesttesttesttesttesttesttesttesttesttesttesttesttesttesttesttest']
  - [35, 'testtesttesttesttesttesttesttesttesttesttesttesttesttesttesttesttesttesttesttesttesttesttesttesttesttesttesttesttesttesttesttesttesttesttesttest']
  - [36, 'testtesttesttesttesttesttesttesttesttesttesttesttesttesttesttesttesttesttesttesttesttesttesttesttesttesttesttesttesttesttesttesttesttesttesttesttest']
  - [37, 'testtesttesttesttesttesttesttesttesttesttesttesttesttesttesttesttesttesttesttesttesttesttesttesttesttesttesttesttesttesttesttesttesttesttesttesttesttest']
  - [38, 'testtesttesttesttesttesttesttesttesttesttesttesttesttesttesttesttesttesttesttesttesttesttesttesttesttesttesttesttesttesttesttesttesttesttesttesttesttesttest']
  - [39, 'testtesttesttesttesttesttesttesttesttesttesttesttesttesttesttesttesttesttesttesttesttesttesttesttesttesttesttesttesttesttesttesttesttesttesttesttesttesttesttest']
  - [40, 'testtesttesttesttesttesttesttesttesttesttesttesttesttesttesttesttesttesttesttesttesttesttesttesttesttesttesttesttesttesttesttesttesttesttesttesttesttesttesttesttest']
  - [41, 'testtesttesttesttesttesttesttesttesttesttesttesttesttesttesttesttesttesttesttesttesttesttesttesttesttesttesttesttesttesttesttesttesttesttesttesttesttesttesttesttesttest']
  - [42, 'testtesttesttesttesttesttesttesttesttesttesttesttesttesttesttesttesttesttesttesttesttesttesttesttesttesttesttesttesttesttesttesttesttesttesttesttesttesttesttesttesttesttest']
  - [43, 'testtesttesttesttesttesttesttesttesttesttesttesttesttesttesttesttesttesttesttesttesttesttesttesttesttesttesttesttesttesttesttesttesttesttesttesttesttesttesttesttesttesttesttest']
  - [44, 'testtesttesttesttesttesttesttesttesttesttesttesttesttesttesttesttesttesttesttesttesttesttesttesttesttesttesttesttesttesttesttesttesttesttesttesttesttesttesttesttesttesttesttesttest']
  - [45, 'testtesttesttesttesttesttesttesttesttesttesttesttesttesttesttesttesttesttesttesttesttesttesttesttesttesttesttesttesttesttesttesttesttesttesttesttesttesttesttesttesttesttesttesttesttest']
  - [46, 'testtesttesttesttesttesttesttesttesttesttesttesttesttesttesttesttesttesttesttesttesttesttesttesttesttesttesttesttesttesttesttesttesttesttesttesttesttesttesttesttesttesttesttesttesttesttest']
  - [47, 'testtesttesttesttesttesttesttesttesttesttesttesttesttesttesttesttesttesttesttesttesttesttesttesttesttesttesttesttesttesttesttesttesttesttesttesttesttesttesttesttesttesttesttesttesttesttesttest']
  - [48, 'testtesttesttesttesttesttesttesttesttesttesttesttesttesttesttesttesttesttesttesttesttesttesttesttesttesttesttesttesttesttesttesttesttesttesttesttesttesttesttesttesttesttesttesttesttesttesttesttest']
  - [49, 'testtesttesttesttesttesttesttesttesttesttesttesttesttesttesttesttesttesttesttesttesttesttesttesttesttesttesttesttesttesttesttesttesttesttesttesttesttesttesttesttesttesttesttesttesttesttesttesttesttest']
...
space:truncate()
---
...
space:insert(0, 'test')
---
- [0, 1953719668]
...
space:select(0, 0)
---
- [0, 1953719668]
...
space:drop()
---
...<|MERGE_RESOLUTION|>--- conflicted
+++ resolved
@@ -6,11 +6,7 @@
 ...
 box.insert(box.schema.INDEX_ID, 0, 0, 'primary', 'hash', 1, 1, 0, 'num')
 ---
-<<<<<<< HEAD
 - [0, 0, 'primary', 1752392040, 1, 1, 0, 'num']
-=======
- - 4852
->>>>>>> 678e9344
 ...
 space = box.space[0]
 ---
@@ -18,10 +14,6 @@
 --# setopt delimiter ';'
 i = 1;
 ---
-<<<<<<< HEAD
-=======
- - 5869
->>>>>>> 678e9344
 ...
 while true do
     space:insert(space:len(), string.rep('test', i))
@@ -32,11 +24,7 @@
 ...
 space:len();
 ---
-<<<<<<< HEAD
-- 4853
-=======
- - 6375
->>>>>>> 678e9344
+- 4852
 ...
 i = 1;
 ---
@@ -50,7 +38,7 @@
 ...
 space:len();
 ---
-- 5871
+- 5869
 ...
 i = 1;
 ---
@@ -65,7 +53,7 @@
 --# setopt delimiter ''
 space:len()
 ---
-- 6378
+- 6375
 ...
 space:select(0, 0)
 ---
