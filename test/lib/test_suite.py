import os
import os.path
import sys
import stat
import glob
import ConfigParser
import subprocess
import collections
import difflib
import filecmp
import shlex
import time
<<<<<<< HEAD
from tarantool_box_server import TarantoolBoxServer
from tarantool_connection import AdminConnection, DataConnection
=======
from server import Server
>>>>>>> ca2e6cf4
import tarantool_preprocessor
import re
import cStringIO
import string
import traceback

class FilteredStream:
  """Helper class to filter .result file output"""
  def __init__(self, filename):
    self.stream = open(filename, "w+")
    self.filters = []
  def write(self, fragment):
    """Apply all filters, then write result to the undelrying stream.
    Do line-oriented filtering: the fragment doesn't have to represent
    just one line."""
    fragment_stream = cStringIO.StringIO(fragment)
    for line in fragment_stream:
      original_len = len(line.strip())
      for pattern, replacement in self.filters:
        line = re.sub(pattern, replacement, line)
# don't write lines that are completely filtered out:
        if original_len and len(line.strip()) == 0:
          return
      self.stream.write(line)
  def push_filter(self, pattern, replacement):
    self.filters.append([pattern, replacement])
  def pop_filter(self):
    self.filters.pop()
  def clear_all_filters(self):
    filters = []
  def close(self):
    self.clear_all_filters()
    self.stream.close()


def check_valgrind_log(path_to_log):
  """ Check that there were no warnings in the log."""
  return os.path.getsize(path_to_log) != 0


def print_tail_n(filename, num_lines):
  """Print N last lines of a file."""
  with open(filename, "r+") as logfile:
    tail_n = collections.deque(logfile, num_lines)
    for line in tail_n:
      sys.stdout.write(line)


class Test:
  """An individual test file. A test object can run itself
  and remembers completion state of the run."""
  def __init__(self, name, args, suite_ini):
    """Initialize test properties: path to test file, path to
    temporary result file, path to the client program, test status."""
    self.name = name
    self.args = args
    self.suite_ini = suite_ini
    self.result = name.replace(".test", ".result")
    self.tmp_result = os.path.join(self.args.vardir,
                                   os.path.basename(self.result))
    self.reject = name.replace(".test", ".reject")
    self.is_executed = False
    self.is_executed_ok = None
    self.is_equal_result = None
    self.is_valgrind_clean = True

  def passed(self):
    """Return true if this test was run successfully."""
    return self.is_executed and self.is_executed_ok and self.is_equal_result

  def run(self, server):
    """Execute the test assuming it's a python program.
    If the test aborts, print its output to stdout, and raise
    an exception. Else, comprare result and reject files.
    If there is a difference, print it to stdout and raise an
    exception. The exception is raised only if is_force flag is
    not set."""

    diagnostics = "unknown"
    save_stdout = sys.stdout
    try:
      sys.stdout = FilteredStream(self.tmp_result)
      stdout_fileno = sys.stdout.stream.fileno()
      execfile(self.name, dict(locals(), **server.__dict__))
      self.is_executed_ok = True
    except Exception as e:
      traceback.print_exc(e)
      diagnostics = str(e)
    finally:
      if sys.stdout and sys.stdout != save_stdout:
        sys.stdout.close()
      sys.stdout = save_stdout;

    self.is_executed = True

    if self.is_executed_ok and os.path.isfile(self.result):
        self.is_equal_result = filecmp.cmp(self.result, self.tmp_result)

    if self.args.valgrind:
      self.is_valgrind_clean = \
      check_valgrind_log(server.valgrind_log) == False

    if self.is_executed_ok and self.is_equal_result and self.is_valgrind_clean:
      print "[ pass ]"
      os.remove(self.tmp_result)
    elif (self.is_executed_ok and not self.is_equal_result and not
        os.path.isfile(self.result)):
      os.rename(self.tmp_result, self.result)
      print "[ NEW ]"
    else:
      os.rename(self.tmp_result, self.reject)
      print "[ fail ]"
      where = ""
      if not self.is_executed_ok:
        self.print_diagnostics(self.reject,
            "Test failed! Last 10 lines of the result file:")
        where = ": test execution aborted, reason '{0}'".format(diagnostics)
      elif not self.is_equal_result:
        self.print_unidiff()
        where = ": wrong test output"
      elif not self.is_valgrind_clean:
        os.remove(self.reject)
        self.print_diagnostics(server.valgrind_log,
                               "Test failed! Last 10 lines of valgrind.log:")
        where = ": there were warnings in valgrind.log"

      if not self.args.is_force:
        raise RuntimeError("Failed to run test " + self.name + where)


  def print_diagnostics(self, logfile, message):
    """Print 10 lines of client program output leading to test
    failure. Used to diagnose a failure of the client program"""

    print message
    print_tail_n(logfile, 10)

  def print_unidiff(self):
    """Print a unified diff between .test and .result files. Used
    to establish the cause of a failure when .test differs
    from .result."""

    print "Test failed! Result content mismatch:"
    with open(self.result, "r") as result:
      with open(self.reject, "r") as reject:
        result_time = time.ctime(os.stat(self.result).st_mtime)
        reject_time = time.ctime(os.stat(self.reject).st_mtime)
        diff = difflib.unified_diff(result.readlines(),
                                    reject.readlines(),
                                    self.result,
                                    self.reject,
                                    result_time,
                                    reject_time)
        for line in diff:
          sys.stdout.write(line)

class TestSuite:
  """Each test suite contains a number of related tests files,
  located in the same directory on disk. Each test file has
  extention .test and contains a listing of server commands,
  followed by their output. The commands are executed, and
  obtained results are compared with pre-recorded output. In case
  of a comparision difference, an exception is raised. A test suite
  must also contain suite.ini, which describes how to start the
  server for this suite, the client program to execute individual
  tests and other suite properties. The server is started once per
  suite."""

  def __init__(self, suite_path, args):
    """Initialize a test suite: check that it exists and contains
    a syntactically correct configuration file. Then create
    a test instance for each found test."""
    self.args = args
    self.tests = []
    self.ini = {}

    self.ini["core"] = "tarantool"
    self.ini["module"] = "silverbox"

    if os.access(suite_path, os.F_OK) == False:
      raise RuntimeError("Suite \"" + suite_path +\
                         "\" doesn't exist")

# read the suite config
    config = ConfigParser.ConfigParser()
    config.read(os.path.join(suite_path, "suite.ini"))
    self.ini.update(dict(config.items("default")))
    self.ini["config"] = os.path.join(suite_path, self.ini["config"])
    if self.ini.has_key("disabled"):
      self.ini["disabled"] = dict.fromkeys(self.ini["disabled"].split(" "))
    else:
      self.ini["disabled"] = dict()
<<<<<<< HEAD
# import the necessary module for test suite client

# now read the server config, we need some properties from it

    with open(self.ini["config"]) as fp:
      dummy_section_name = "tarantool_box"
      config.readfp(TarantoolConfigFile(fp, dummy_section_name))
      self.ini["pidfile"] = config.get(dummy_section_name, "pid_file")
      self.ini["admin_port"] = int(config.get(dummy_section_name, "admin_port"))
      self.ini["port"] = int(config.get(dummy_section_name, "primary_port"))
=======
>>>>>>> ca2e6cf4

    print "Collecting tests in \"" + suite_path + "\": " +\
      self.ini["description"] + "."

    for test_name in glob.glob(os.path.join(suite_path, "*.test")):
      for test_pattern in self.args.tests:
        if test_name.find(test_pattern) != -1:
          self.tests.append(Test(test_name, self.args, self.ini))
    print "Found " + str(len(self.tests)) + " tests."

  def run_all(self):
    """For each file in the test suite, run client program
    assuming each file represents an individual test."""
<<<<<<< HEAD
    if len(self.tests) == 0:
       return 0
    server = TarantoolBoxServer(self.args, self.ini)
    server.install()
    server.start()
=======
    try:
      server = Server(self.ini["core"], self.ini["module"])
    except Exception as e:
      print e
      raise RuntimeError("Unknown server: core = {0}, module = {1}".format(
        self.ini["core"], self.ini["module"]))
    server.deploy(self.ini["config"],
                  server.find_exe(self.args.builddir, silent=False),
		  self.args.vardir,
                  self.args.mem, self.args.start_and_exit, self.args.gdb, self.args.valgrind,
		  silent=False)
>>>>>>> ca2e6cf4
    if self.args.start_and_exit:
      print "  Start and exit requested, exiting..."
      exit(0)

    longsep = "=============================================================================="
    shortsep = "------------------------------------------------------------"
    print longsep
    print string.ljust("TEST", 31), "RESULT"
    print shortsep
    failed_tests = []
    self.ini["server"] = server

    for test in self.tests:
      sys.stdout.write(string.ljust(test.name, 31))
# for better diagnostics in case of a long-running test
      sys.stdout.flush()

      if os.path.basename(test.name) in self.ini["disabled"]:
        print "[ skip ]"
      else:
        test.run(server)
        if not test.passed():
          failed_tests.append(test.name)

    print shortsep
    if len(failed_tests):
      print "Failed {0} tests: {1}.".format(len(failed_tests),
                                            ", ".join(failed_tests))
    server.stop(silent=False)
    server.cleanup()

    if self.args.valgrind and check_valgrind_log(server.valgrind_log):
      print "  Error! There were warnings/errors in valgrind log file:"
      print_tail_n(server.valgrind_log, 20)
      return 1
    return len(failed_tests)<|MERGE_RESOLUTION|>--- conflicted
+++ resolved
@@ -10,12 +10,7 @@
 import filecmp
 import shlex
 import time
-<<<<<<< HEAD
-from tarantool_box_server import TarantoolBoxServer
-from tarantool_connection import AdminConnection, DataConnection
-=======
 from server import Server
->>>>>>> ca2e6cf4
 import tarantool_preprocessor
 import re
 import cStringIO
@@ -193,7 +188,7 @@
     self.ini = {}
 
     self.ini["core"] = "tarantool"
-    self.ini["module"] = "silverbox"
+    self.ini["module"] = "box"
 
     if os.access(suite_path, os.F_OK) == False:
       raise RuntimeError("Suite \"" + suite_path +\
@@ -208,19 +203,6 @@
       self.ini["disabled"] = dict.fromkeys(self.ini["disabled"].split(" "))
     else:
       self.ini["disabled"] = dict()
-<<<<<<< HEAD
-# import the necessary module for test suite client
-
-# now read the server config, we need some properties from it
-
-    with open(self.ini["config"]) as fp:
-      dummy_section_name = "tarantool_box"
-      config.readfp(TarantoolConfigFile(fp, dummy_section_name))
-      self.ini["pidfile"] = config.get(dummy_section_name, "pid_file")
-      self.ini["admin_port"] = int(config.get(dummy_section_name, "admin_port"))
-      self.ini["port"] = int(config.get(dummy_section_name, "primary_port"))
-=======
->>>>>>> ca2e6cf4
 
     print "Collecting tests in \"" + suite_path + "\": " +\
       self.ini["description"] + "."
@@ -234,13 +216,6 @@
   def run_all(self):
     """For each file in the test suite, run client program
     assuming each file represents an individual test."""
-<<<<<<< HEAD
-    if len(self.tests) == 0:
-       return 0
-    server = TarantoolBoxServer(self.args, self.ini)
-    server.install()
-    server.start()
-=======
     try:
       server = Server(self.ini["core"], self.ini["module"])
     except Exception as e:
@@ -252,7 +227,6 @@
 		  self.args.vardir,
                   self.args.mem, self.args.start_and_exit, self.args.gdb, self.args.valgrind,
 		  silent=False)
->>>>>>> ca2e6cf4
     if self.args.start_and_exit:
       print "  Start and exit requested, exiting..."
       exit(0)
