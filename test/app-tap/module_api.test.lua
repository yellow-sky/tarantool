--- conflicted
+++ resolved
@@ -33,7 +33,7 @@
 end
 
 local test = require('tap').test("module_api", function(test)
-    test:plan(15)
+    test:plan(16)
     local status, module = pcall(require, 'module_api')
     test:ok(status, "module is loaded")
     if not status then
@@ -41,13 +41,9 @@
     end
 
     for name, fun in pairs(module) do
-<<<<<<< HEAD
         if string.sub(name,1, 5) == 'test_' then
-            test:ok(fun, name .. " is ok")
+            test:ok(fun(), name .. " is ok")
         end
-=======
-        test:ok(fun(), name .. " is ok")
->>>>>>> 26723734
     end
 
     test:test("pushcdata", test_pushcdata, module)
